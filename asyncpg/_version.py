--- conflicted
+++ resolved
@@ -10,8 +10,4 @@
 # supported platforms, publish the packages on PyPI, merge the PR
 # to the target branch, create a Git tag pointing to the commit.
 
-<<<<<<< HEAD
-__version__ = '0.25.7'
-=======
-__version__ = '0.26.0'
->>>>>>> 9825bbb6
+__version__ = '0.26.1'