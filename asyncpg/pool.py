# Copyright (C) 2016-present the asyncpg authors and contributors
# <see AUTHORS file>
#
# This module is part of asyncpg and is released under
# the Apache 2.0 License: http://www.apache.org/licenses/LICENSE-2.0

from __future__ import annotations

import asyncio
from collections.abc import Awaitable, Callable
import functools
import inspect
import logging
import time
from types import TracebackType
from typing import Any, Optional, Type
import warnings

from . import compat
from . import connection
from . import exceptions
from . import protocol


logger = logging.getLogger(__name__)


class PoolConnectionProxyMeta(type):

    def __new__(
        mcls,
        name: str,
        bases: tuple[Type[Any], ...],
        dct: dict[str, Any],
        *,
        wrap: bool = False,
    ) -> PoolConnectionProxyMeta:
        if wrap:
            for attrname in dir(connection.Connection):
                if attrname.startswith('_') or attrname in dct:
                    continue

                meth = getattr(connection.Connection, attrname)
                if not inspect.isfunction(meth):
                    continue

                iscoroutine = inspect.iscoroutinefunction(meth)
                wrapper = mcls._wrap_connection_method(attrname, iscoroutine)
                wrapper = functools.update_wrapper(wrapper, meth)
                dct[attrname] = wrapper

            if '__doc__' not in dct:
                dct['__doc__'] = connection.Connection.__doc__

        return super().__new__(mcls, name, bases, dct)

    @staticmethod
    def _wrap_connection_method(
        meth_name: str, iscoroutine: bool
    ) -> Callable[..., Any]:
        def call_con_method(self: Any, *args: Any, **kwargs: Any) -> Any:
            # This method will be owned by PoolConnectionProxy class.
            if self._con is None:
                raise exceptions.InterfaceError(
                    'cannot call Connection.{}(): '
                    'connection has been released back to the pool'.format(
                        meth_name))

            meth = getattr(self._con.__class__, meth_name)
            return meth(self._con, *args, **kwargs)

        if iscoroutine:
            compat.markcoroutinefunction(call_con_method)

        return call_con_method


class PoolConnectionProxy(connection._ConnectionProxy,
                          metaclass=PoolConnectionProxyMeta,
                          wrap=True):

    __slots__ = ('_con', '_holder')

    def __init__(
        self, holder: PoolConnectionHolder, con: connection.Connection
    ) -> None:
        self._con = con
        self._holder = holder
        con._set_proxy(self)

    def __getattr__(self, attr: str) -> Any:
        # Proxy all unresolved attributes to the wrapped Connection object.
        return getattr(self._con, attr)

    def _detach(self) -> Optional[connection.Connection]:
        if self._con is None:
            return

        con, self._con = self._con, None
        con._set_proxy(None)
        return con

    def __repr__(self) -> str:
        if self._con is None:
            return '<{classname} [released] {id:#x}>'.format(
                classname=self.__class__.__name__, id=id(self))
        else:
            return '<{classname} {con!r} {id:#x}>'.format(
                classname=self.__class__.__name__, con=self._con, id=id(self))


class PoolConnectionHolder:

    __slots__ = ('_con', '_pool', '_loop', '_proxy',
                 '_max_queries', '_setup',
                 '_max_inactive_time', '_in_use',
                 '_inactive_callback', '_timeout',
                 '_generation')

    def __init__(
        self,
        pool: "Pool",
        *,
        max_queries: float,
        setup: Optional[Callable[[PoolConnectionProxy], Awaitable[None]]],
        max_inactive_time: float,
    ) -> None:

        self._pool = pool
        self._con: Optional[connection.Connection] = None
        self._proxy: Optional[PoolConnectionProxy] = None

        self._max_queries = max_queries
        self._max_inactive_time = max_inactive_time
        self._setup = setup
        self._inactive_callback: Optional[Callable] = None
        self._in_use: Optional[asyncio.Future] = None
        self._timeout: Optional[float] = None
        self._generation: Optional[int] = None

    def is_connected(self) -> bool:
        return self._con is not None and not self._con.is_closed()

    def is_idle(self) -> bool:
        return not self._in_use

    async def connect(self) -> None:
        if self._con is not None:
            raise exceptions.InternalClientError(
                'PoolConnectionHolder.connect() called while another '
                'connection already exists')

        self._con = await self._pool._get_new_connection()
        self._generation = self._pool._generation
        self._maybe_cancel_inactive_callback()
        self._setup_inactive_callback()

    async def acquire(self) -> PoolConnectionProxy:
        if self._con is None or self._con.is_closed():
            self._con = None
            await self.connect()

        elif self._generation != self._pool._generation:
            # Connections have been expired, re-connect the holder.
            self._pool._loop.create_task(
                self._con.close(timeout=self._timeout))
            self._con = None
            await self.connect()

        self._maybe_cancel_inactive_callback()

        self._proxy = proxy = PoolConnectionProxy(self, self._con)

        if self._setup is not None:
            try:
                await self._setup(proxy)
            except (Exception, asyncio.CancelledError) as ex:
                # If a user-defined `setup` function fails, we don't
                # know if the connection is safe for re-use, hence
                # we close it.  A new connection will be created
                # when `acquire` is called again.
                try:
                    # Use `close()` to close the connection gracefully.
                    # An exception in `setup` isn't necessarily caused
                    # by an IO or a protocol error.  close() will
                    # do the necessary cleanup via _release_on_close().
                    await self._con.close()
                finally:
                    raise ex

        self._in_use = self._pool._loop.create_future()

        return proxy

    async def release(self, timeout: Optional[float]) -> None:
        if self._in_use is None:
            raise exceptions.InternalClientError(
                'PoolConnectionHolder.release() called on '
                'a free connection holder')

        if self._con.is_closed():
            # When closing, pool connections perform the necessary
            # cleanup, so we don't have to do anything else here.
            return

        self._timeout = None

        if self._con._protocol.queries_count >= self._max_queries:
            # The connection has reached its maximum utilization limit,
            # so close it.  Connection.close() will call _release().
            await self._con.close(timeout=timeout)
            return

        if self._generation != self._pool._generation:
            # The connection has expired because it belongs to
            # an older generation (Pool.expire_connections() has
            # been called.)
            await self._con.close(timeout=timeout)
            return

        try:
            budget = timeout

            if self._con._protocol._is_cancelling():
                # If the connection is in cancellation state,
                # wait for the cancellation
                started = time.monotonic()
                await compat.wait_for(
                    self._con._protocol._wait_for_cancellation(),
                    budget)
                if budget is not None:
                    budget -= time.monotonic() - started

            if self._pool._reset is not None:
                async with compat.timeout(budget):
                    await self._con._reset()
                    await self._pool._reset(self._con)
            else:
                await self._con.reset(timeout=budget)
        except (Exception, asyncio.CancelledError) as ex:
            # If the `reset` call failed, terminate the connection.
            # A new one will be created when `acquire` is called
            # again.
            try:
                # An exception in `reset` is most likely caused by
                # an IO error, so terminate the connection.
                self._con.terminate()
            finally:
                raise ex

        # Free this connection holder and invalidate the
        # connection proxy.
        self._release()

        # Rearm the connection inactivity timer.
        self._setup_inactive_callback()

    async def wait_until_released(self) -> None:
        if self._in_use is None:
            return
        else:
            await self._in_use

    async def close(self) -> None:
        if self._con is not None:
            # Connection.close() will call _release_on_close() to
            # finish holder cleanup.
            await self._con.close()

    def terminate(self) -> None:
        if self._con is not None:
            # Connection.terminate() will call _release_on_close() to
            # finish holder cleanup.
            self._con.terminate()

    def _setup_inactive_callback(self) -> None:
        if self._inactive_callback is not None:
            raise exceptions.InternalClientError(
                'pool connection inactivity timer already exists')

        if self._max_inactive_time:
            self._inactive_callback = self._pool._loop.call_later(
                self._max_inactive_time, self._deactivate_inactive_connection)

    def _maybe_cancel_inactive_callback(self) -> None:
        if self._inactive_callback is not None:
            self._inactive_callback.cancel()
            self._inactive_callback = None

    def _deactivate_inactive_connection(self) -> None:
        if self._in_use is not None:
            raise exceptions.InternalClientError(
                'attempting to deactivate an acquired connection')

        if self._con is not None:
            # The connection is idle and not in use, so it's fine to
            # use terminate() instead of close().
            self._con.terminate()
            # Must call clear_connection, because _deactivate_connection
            # is called when the connection is *not* checked out, and
            # so terminate() above will not call the below.
            self._release_on_close()

    def _release_on_close(self) -> None:
        self._maybe_cancel_inactive_callback()
        self._release()
        self._con = None

    def _release(self) -> None:
        """Release this connection holder."""
        if self._in_use is None:
            # The holder is not checked out.
            return

        if not self._in_use.done():
            self._in_use.set_result(None)
        self._in_use = None

        # Deinitialize the connection proxy.  All subsequent
        # operations on it will fail.
        if self._proxy is not None:
            self._proxy._detach()
            self._proxy = None

        # Put ourselves back to the pool queue.
        self._pool._queue.put_nowait(self)


class Pool:
    """A connection pool.

    Connection pool can be used to manage a set of connections to the database.
    Connections are first acquired from the pool, then used, and then released
    back to the pool.  Once a connection is released, it's reset to close all
    open cursors and other resources *except* prepared statements.

    Pools are created by calling :func:`~asyncpg.pool.create_pool`.
    """

    __slots__ = (
        '_queue', '_loop', '_minsize', '_maxsize',
        '_init', '_connect', '_reset', '_connect_args', '_connect_kwargs',
        '_holders', '_initialized', '_initializing', '_closing',
        '_closed', '_connection_class', '_record_class', '_generation',
        '_setup', '_max_queries', '_max_inactive_connection_lifetime'
    )

    def __init__(self, *connect_args,
                 min_size,
                 max_size,
                 max_queries,
                 max_inactive_connection_lifetime,
                 connect=None,
                 setup=None,
                 init=None,
                 reset=None,
                 loop,
                 connection_class,
                 record_class,
                 **connect_kwargs) -> None:

        if len(connect_args) > 1:
            warnings.warn(
                "Passing multiple positional arguments to asyncpg.Pool "
                "constructor is deprecated and will be removed in "
                "asyncpg 0.17.0.  The non-deprecated form is "
                "asyncpg.Pool(<dsn>, **kwargs)",
                DeprecationWarning, stacklevel=2)

        if loop is None:
            loop = asyncio.get_event_loop()
        self._loop = loop

        if max_size <= 0:
            raise ValueError('max_size is expected to be greater than zero')

        if min_size < 0:
            raise ValueError(
                'min_size is expected to be greater or equal to zero')

        if min_size > max_size:
            raise ValueError('min_size is greater than max_size')

        if max_queries <= 0:
            raise ValueError('max_queries is expected to be greater than zero')

        if max_inactive_connection_lifetime < 0:
            raise ValueError(
                'max_inactive_connection_lifetime is expected to be greater '
                'or equal to zero')

        if not issubclass(connection_class, connection.Connection):
            raise TypeError(
                'connection_class is expected to be a subclass of '
                'asyncpg.Connection, got {!r}'.format(connection_class))

        if not issubclass(record_class, protocol.Record):
            raise TypeError(
                'record_class is expected to be a subclass of '
                'asyncpg.Record, got {!r}'.format(record_class))

        self._minsize = min_size
        self._maxsize = max_size

        self._holders = []
        self._initialized = False
        self._initializing = False
        self._queue = None

        self._connection_class = connection_class
        self._record_class = record_class

        self._closing = False
        self._closed = False
        self._generation = 0

        self._connect = connect if connect is not None else connection.connect
        self._connect_args = connect_args
        self._connect_kwargs = connect_kwargs

        self._setup = setup
        self._init = init
        self._reset = reset

        self._max_queries = max_queries
        self._max_inactive_connection_lifetime = \
            max_inactive_connection_lifetime

    async def _async__init__(self):
        if self._initialized:
            return self
        if self._initializing:
            raise exceptions.InterfaceError(
                'pool is being initialized in another task')
        if self._closed:
            raise exceptions.InterfaceError('pool is closed')
        self._initializing = True
        try:
            await self._initialize()
            return self
        finally:
            self._initializing = False
            self._initialized = True

    async def _initialize(self) -> None:
        self._queue = asyncio.LifoQueue(maxsize=self._maxsize)
        for _ in range(self._maxsize):
            ch = PoolConnectionHolder(
                self,
                max_queries=self._max_queries,
                max_inactive_time=self._max_inactive_connection_lifetime,
                setup=self._setup)

            self._holders.append(ch)
            self._queue.put_nowait(ch)

        if self._minsize:
            # Since we use a LIFO queue, the first items in the queue will be
            # the last ones in `self._holders`.  We want to pre-connect the
            # first few connections in the queue, therefore we want to walk
            # `self._holders` in reverse.

            # Connect the first connection holder in the queue so that
            # any connection issues are visible early.
            first_ch = self._holders[-1]  # type: PoolConnectionHolder
            await first_ch.connect()

            if self._minsize > 1:
                connect_tasks = []
                for i, ch in enumerate(reversed(self._holders[:-1])):
                    # `minsize - 1` because we already have first_ch
                    if i >= self._minsize - 1:
                        break
                    connect_tasks.append(ch.connect())

                await asyncio.gather(*connect_tasks)

    def is_closing(self) -> bool:
        """Return ``True`` if the pool is closing or is closed.

        .. versionadded:: 0.28.0
        """
        return self._closed or self._closing

    def get_size(self) -> int:
        """Return the current number of connections in this pool.

        .. versionadded:: 0.25.0
        """
        return sum(h.is_connected() for h in self._holders)

    def get_min_size(self) -> int:
        """Return the minimum number of connections in this pool.

        .. versionadded:: 0.25.0
        """
        return self._minsize

    def get_max_size(self) -> int:
        """Return the maximum allowed number of connections in this pool.

        .. versionadded:: 0.25.0
        """
        return self._maxsize

    def get_idle_size(self) -> int:
        """Return the current number of idle connections in this pool.

        .. versionadded:: 0.25.0
        """
        return sum(h.is_connected() and h.is_idle() for h in self._holders)

    def set_connect_args(self, dsn=None, **connect_kwargs) -> None:
        r"""Set the new connection arguments for this pool.

        The new connection arguments will be used for all subsequent
        new connection attempts.  Existing connections will remain until
        they expire. Use :meth:`Pool.expire_connections()
        <asyncpg.pool.Pool.expire_connections>` to expedite the connection
        expiry.

        :param str dsn:
            Connection arguments specified using as a single string in
            the following format:
            ``postgres://user:pass@host:port/database?option=value``.

        :param \*\*connect_kwargs:
            Keyword arguments for the :func:`~asyncpg.connection.connect`
            function.

        .. versionadded:: 0.16.0
        """

        self._connect_args = [dsn]
        self._connect_kwargs = connect_kwargs

    async def _get_new_connection(self):
        con = await self._connect(
            *self._connect_args,
            loop=self._loop,
            connection_class=self._connection_class,
            record_class=self._record_class,
            **self._connect_kwargs,
        )
        if not isinstance(con, self._connection_class):
            good = self._connection_class
            good_n = f'{good.__module__}.{good.__name__}'
            bad = type(con)
            if bad.__module__ == "builtins":
                bad_n = bad.__name__
            else:
                bad_n = f'{bad.__module__}.{bad.__name__}'
            raise exceptions.InterfaceError(
                "expected pool connect callback to return an instance of "
                f"'{good_n}', got " f"'{bad_n}'"
            )

        if self._init is not None:
            try:
                await self._init(con)
            except (Exception, asyncio.CancelledError) as ex:
                # If a user-defined `init` function fails, we don't
                # know if the connection is safe for re-use, hence
                # we close it.  A new connection will be created
                # when `acquire` is called again.
                try:
                    # Use `close()` to close the connection gracefully.
                    # An exception in `init` isn't necessarily caused
                    # by an IO or a protocol error.  close() will
                    # do the necessary cleanup via _release_on_close().
                    await con.close()
                finally:
                    raise ex

        return con

<<<<<<< HEAD
    async def execute(self, query: str, *args, timeout: Optional[float] = None) -> str:
=======
    async def execute(
        self,
        query: str,
        *args,
        timeout: Optional[float]=None,
    ) -> str:
>>>>>>> 5b14653e
        """Execute an SQL command (or commands).

        Pool performs this operation using one of its connections.  Other than
        that, it behaves identically to
        :meth:`Connection.execute() <asyncpg.connection.Connection.execute>`.

        .. versionadded:: 0.10.0
        """
        async with self.acquire() as con:
            return await con.execute(query, *args, timeout=timeout)

<<<<<<< HEAD
    async def executemany(self, command: str, args, *, timeout: Optional[float] = None):
=======
    async def executemany(
        self,
        command: str,
        args,
        *,
        timeout: Optional[float]=None,
    ):
>>>>>>> 5b14653e
        """Execute an SQL *command* for each sequence of arguments in *args*.

        Pool performs this operation using one of its connections.  Other than
        that, it behaves identically to
        :meth:`Connection.executemany()
        <asyncpg.connection.Connection.executemany>`.

        .. versionadded:: 0.10.0
        """
        async with self.acquire() as con:
            return await con.executemany(command, args, timeout=timeout)

    async def fetch(
        self,
        query,
        *args,
        timeout=None,
        record_class=None
    ) -> list:
        """Run a query and return the results as a list of :class:`Record`.

        Pool performs this operation using one of its connections.  Other than
        that, it behaves identically to
        :meth:`Connection.fetch() <asyncpg.connection.Connection.fetch>`.

        .. versionadded:: 0.10.0
        """
        async with self.acquire() as con:
            return await con.fetch(
                query,
                *args,
                timeout=timeout,
                record_class=record_class
            )

    async def fetchval(self, query, *args, column=0, timeout=None):
        """Run a query and return a value in the first row.

        Pool performs this operation using one of its connections.  Other than
        that, it behaves identically to
        :meth:`Connection.fetchval()
        <asyncpg.connection.Connection.fetchval>`.

        .. versionadded:: 0.10.0
        """
        async with self.acquire() as con:
            return await con.fetchval(
                query, *args, column=column, timeout=timeout)

    async def fetchrow(self, query, *args, timeout=None, record_class=None):
        """Run a query and return the first row.

        Pool performs this operation using one of its connections.  Other than
        that, it behaves identically to
        :meth:`Connection.fetchrow() <asyncpg.connection.Connection.fetchrow>`.

        .. versionadded:: 0.10.0
        """
        async with self.acquire() as con:
            return await con.fetchrow(
                query,
                *args,
                timeout=timeout,
                record_class=record_class
            )

    async def fetchmany(self, query, args, *, timeout=None, record_class=None):
        """Run a query for each sequence of arguments in *args*
        and return the results as a list of :class:`Record`.

        Pool performs this operation using one of its connections.  Other than
        that, it behaves identically to
        :meth:`Connection.fetchmany()
        <asyncpg.connection.Connection.fetchmany>`.

        .. versionadded:: 0.30.0
        """
        async with self.acquire() as con:
            return await con.fetchmany(
                query, args, timeout=timeout, record_class=record_class
            )

    async def copy_from_table(
        self,
        table_name,
        *,
        output,
        columns=None,
        schema_name=None,
        timeout=None,
        format=None,
        oids=None,
        delimiter=None,
        null=None,
        header=None,
        quote=None,
        escape=None,
        force_quote=None,
        encoding=None
    ):
        """Copy table contents to a file or file-like object.

        Pool performs this operation using one of its connections.  Other than
        that, it behaves identically to
        :meth:`Connection.copy_from_table()
        <asyncpg.connection.Connection.copy_from_table>`.

        .. versionadded:: 0.24.0
        """
        async with self.acquire() as con:
            return await con.copy_from_table(
                table_name,
                output=output,
                columns=columns,
                schema_name=schema_name,
                timeout=timeout,
                format=format,
                oids=oids,
                delimiter=delimiter,
                null=null,
                header=header,
                quote=quote,
                escape=escape,
                force_quote=force_quote,
                encoding=encoding
            )

    async def copy_from_query(
        self,
        query,
        *args,
        output,
        timeout=None,
        format=None,
        oids=None,
        delimiter=None,
        null=None,
        header=None,
        quote=None,
        escape=None,
        force_quote=None,
        encoding=None
    ):
        """Copy the results of a query to a file or file-like object.

        Pool performs this operation using one of its connections.  Other than
        that, it behaves identically to
        :meth:`Connection.copy_from_query()
        <asyncpg.connection.Connection.copy_from_query>`.

        .. versionadded:: 0.24.0
        """
        async with self.acquire() as con:
            return await con.copy_from_query(
                query,
                *args,
                output=output,
                timeout=timeout,
                format=format,
                oids=oids,
                delimiter=delimiter,
                null=null,
                header=header,
                quote=quote,
                escape=escape,
                force_quote=force_quote,
                encoding=encoding
            )

    async def copy_to_table(
        self,
        table_name,
        *,
        source,
        columns=None,
        schema_name=None,
        timeout=None,
        format=None,
        oids=None,
        freeze=None,
        delimiter=None,
        null=None,
        header=None,
        quote=None,
        escape=None,
        force_quote=None,
        force_not_null=None,
        force_null=None,
        encoding=None,
        where=None
    ):
        """Copy data to the specified table.

        Pool performs this operation using one of its connections.  Other than
        that, it behaves identically to
        :meth:`Connection.copy_to_table()
        <asyncpg.connection.Connection.copy_to_table>`.

        .. versionadded:: 0.24.0
        """
        async with self.acquire() as con:
            return await con.copy_to_table(
                table_name,
                source=source,
                columns=columns,
                schema_name=schema_name,
                timeout=timeout,
                format=format,
                oids=oids,
                freeze=freeze,
                delimiter=delimiter,
                null=null,
                header=header,
                quote=quote,
                escape=escape,
                force_quote=force_quote,
                force_not_null=force_not_null,
                force_null=force_null,
                encoding=encoding,
                where=where
            )

    async def copy_records_to_table(
        self,
        table_name,
        *,
        records,
        columns=None,
        schema_name=None,
        timeout=None,
        where=None
    ):
        """Copy a list of records to the specified table using binary COPY.

        Pool performs this operation using one of its connections.  Other than
        that, it behaves identically to
        :meth:`Connection.copy_records_to_table()
        <asyncpg.connection.Connection.copy_records_to_table>`.

        .. versionadded:: 0.24.0
        """
        async with self.acquire() as con:
            return await con.copy_records_to_table(
                table_name,
                records=records,
                columns=columns,
                schema_name=schema_name,
                timeout=timeout,
                where=where
            )

    def acquire(self, *, timeout=None):
        """Acquire a database connection from the pool.

        :param float timeout: A timeout for acquiring a Connection.
        :return: An instance of :class:`~asyncpg.connection.Connection`.

        Can be used in an ``await`` expression or with an ``async with`` block.

        .. code-block:: python

            async with pool.acquire() as con:
                await con.execute(...)

        Or:

        .. code-block:: python

            con = await pool.acquire()
            try:
                await con.execute(...)
            finally:
                await pool.release(con)
        """
        return PoolAcquireContext(self, timeout)

    async def _acquire(self, timeout):
        async def _acquire_impl():
            ch = await self._queue.get()  # type: PoolConnectionHolder
            try:
                proxy = await ch.acquire()  # type: PoolConnectionProxy
            except (Exception, asyncio.CancelledError):
                self._queue.put_nowait(ch)
                raise
            else:
                # Record the timeout, as we will apply it by default
                # in release().
                ch._timeout = timeout
                return proxy

        if self._closing:
            raise exceptions.InterfaceError('pool is closing')
        self._check_init()

        if timeout is None:
            return await _acquire_impl()
        else:
            return await compat.wait_for(
                _acquire_impl(), timeout=timeout)

    async def release(self, connection, *, timeout=None):
        """Release a database connection back to the pool.

        :param Connection connection:
            A :class:`~asyncpg.connection.Connection` object to release.
        :param float timeout:
            A timeout for releasing the connection.  If not specified, defaults
            to the timeout provided in the corresponding call to the
            :meth:`Pool.acquire() <asyncpg.pool.Pool.acquire>` method.

        .. versionchanged:: 0.14.0
            Added the *timeout* parameter.
        """
        if (type(connection) is not PoolConnectionProxy or
                connection._holder._pool is not self):
            raise exceptions.InterfaceError(
                'Pool.release() received invalid connection: '
                '{connection!r} is not a member of this pool'.format(
                    connection=connection))

        if connection._con is None:
            # Already released, do nothing.
            return

        self._check_init()

        # Let the connection do its internal housekeeping when its released.
        connection._con._on_release()

        ch = connection._holder
        if timeout is None:
            timeout = ch._timeout

        # Use asyncio.shield() to guarantee that task cancellation
        # does not prevent the connection from being returned to the
        # pool properly.
        return await asyncio.shield(ch.release(timeout))

    async def close(self) -> None:
        """Attempt to gracefully close all connections in the pool.

        Wait until all pool connections are released, close them and
        shut down the pool.  If any error (including cancellation) occurs
        in ``close()`` the pool will terminate by calling
        :meth:`Pool.terminate() <pool.Pool.terminate>`.

        It is advisable to use :func:`python:asyncio.wait_for` to set
        a timeout.

        .. versionchanged:: 0.16.0
            ``close()`` now waits until all pool connections are released
            before closing them and the pool.  Errors raised in ``close()``
            will cause immediate pool termination.
        """
        if self._closed:
            return
        self._check_init()

        self._closing = True

        warning_callback = None
        try:
            warning_callback = self._loop.call_later(
                60, self._warn_on_long_close)

            release_coros = [
                ch.wait_until_released() for ch in self._holders]
            await asyncio.gather(*release_coros)

            close_coros = [
                ch.close() for ch in self._holders]
            await asyncio.gather(*close_coros)

        except (Exception, asyncio.CancelledError):
            self.terminate()
            raise

        finally:
            if warning_callback is not None:
                warning_callback.cancel()
            self._closed = True
            self._closing = False

    def _warn_on_long_close(self) -> None:
        logger.warning('Pool.close() is taking over 60 seconds to complete. '
                       'Check if you have any unreleased connections left. '
                       'Use asyncio.wait_for() to set a timeout for '
                       'Pool.close().')

    def terminate(self) -> None:
        """Terminate all connections in the pool."""
        if self._closed:
            return
        self._check_init()
        for ch in self._holders:
            ch.terminate()
        self._closed = True

    async def expire_connections(self) -> None:
        """Expire all currently open connections.

        Cause all currently open connections to get replaced on the
        next :meth:`~asyncpg.pool.Pool.acquire()` call.

        .. versionadded:: 0.16.0
        """
        self._generation += 1

    def _check_init(self) -> None:
        if not self._initialized:
            if self._initializing:
                raise exceptions.InterfaceError(
                    'pool is being initialized, but not yet ready: '
                    'likely there is a race between creating a pool and '
                    'using it')
            raise exceptions.InterfaceError('pool is not initialized')
        if self._closed:
            raise exceptions.InterfaceError('pool is closed')

    def _drop_statement_cache(self) -> None:
        # Drop statement cache for all connections in the pool.
        for ch in self._holders:
            if ch._con is not None:
                ch._con._drop_local_statement_cache()

    def _drop_type_cache(self) -> None:
        # Drop type codec cache for all connections in the pool.
        for ch in self._holders:
            if ch._con is not None:
                ch._con._drop_local_type_cache()

    def __await__(self):
        return self._async__init__().__await__()

    async def __aenter__(self) -> Pool:
        await self._async__init__()
        return self

    async def __aexit__(self, *exc) -> None:
        await self.close()


class PoolAcquireContext:

    __slots__ = ('timeout', 'connection', 'done', 'pool')

    def __init__(self, pool: Pool, timeout: Optional[float]) -> None:
        self.pool = pool
        self.timeout = timeout
        self.connection = None
        self.done = False

    async def __aenter__(self):
        if self.connection is not None or self.done:
            raise exceptions.InterfaceError('a connection is already acquired')
        self.connection = await self.pool._acquire(self.timeout)
        return self.connection

    async def __aexit__(
        self,
        exc_type: Optional[Type[BaseException]] = None,
        exc_val: Optional[BaseException] = None,
        exc_tb: Optional[TracebackType] = None,
    ) -> None:
        self.done = True
        con = self.connection
        self.connection = None
        await self.pool.release(con)

    def __await__(self):
        self.done = True
        return self.pool._acquire(self.timeout).__await__()


def create_pool(dsn=None, *,
                min_size=10,
                max_size=10,
                max_queries=50000,
                max_inactive_connection_lifetime=300.0,
                connect=None,
                setup=None,
                init=None,
                reset=None,
                loop=None,
                connection_class=connection.Connection,
                record_class=protocol.Record,
                **connect_kwargs):
    r"""Create a connection pool.

    Can be used either with an ``async with`` block:

    .. code-block:: python

        async with asyncpg.create_pool(user='postgres',
                                       command_timeout=60) as pool:
            await pool.fetch('SELECT 1')

    Or to perform multiple operations on a single connection:

    .. code-block:: python

        async with asyncpg.create_pool(user='postgres',
                                       command_timeout=60) as pool:
            async with pool.acquire() as con:
                await con.execute('''
                   CREATE TABLE names (
                      id serial PRIMARY KEY,
                      name VARCHAR (255) NOT NULL)
                ''')
                await con.fetch('SELECT 1')

    Or directly with ``await`` (not recommended):

    .. code-block:: python

        pool = await asyncpg.create_pool(user='postgres', command_timeout=60)
        con = await pool.acquire()
        try:
            await con.fetch('SELECT 1')
        finally:
            await pool.release(con)

    .. warning::
        Prepared statements and cursors returned by
        :meth:`Connection.prepare() <asyncpg.connection.Connection.prepare>`
        and :meth:`Connection.cursor() <asyncpg.connection.Connection.cursor>`
        become invalid once the connection is released.  Likewise, all
        notification and log listeners are removed, and ``asyncpg`` will
        issue a warning if there are any listener callbacks registered on a
        connection that is being released to the pool.

    :param str dsn:
        Connection arguments specified using as a single string in
        the following format:
        ``postgres://user:pass@host:port/database?option=value``.

    :param \*\*connect_kwargs:
        Keyword arguments for the :func:`~asyncpg.connection.connect`
        function.

    :param Connection connection_class:
        The class to use for connections.  Must be a subclass of
        :class:`~asyncpg.connection.Connection`.

    :param type record_class:
        If specified, the class to use for records returned by queries on
        the connections in this pool.  Must be a subclass of
        :class:`~asyncpg.Record`.

    :param int min_size:
        Number of connection the pool will be initialized with.

    :param int max_size:
        Max number of connections in the pool.

    :param int max_queries:
        Number of queries after a connection is closed and replaced
        with a new connection.

    :param float max_inactive_connection_lifetime:
        Number of seconds after which inactive connections in the
        pool will be closed.  Pass ``0`` to disable this mechanism.

    :param coroutine connect:
        A coroutine that is called instead of
        :func:`~asyncpg.connection.connect` whenever the pool needs to make a
        new connection.  Must return an instance of type specified by
        *connection_class* or :class:`~asyncpg.connection.Connection` if
        *connection_class* was not specified.

    :param coroutine setup:
        A coroutine to prepare a connection right before it is returned
        from :meth:`Pool.acquire()`.  An example use
        case would be to automatically set up notifications listeners for
        all connections of a pool.

    :param coroutine init:
        A coroutine to initialize a connection when it is created.
        An example use case would be to setup type codecs with
        :meth:`Connection.set_builtin_type_codec() <\
        asyncpg.connection.Connection.set_builtin_type_codec>`
        or :meth:`Connection.set_type_codec() <\
        asyncpg.connection.Connection.set_type_codec>`.

    :param coroutine reset:
        A coroutine to reset a connection before it is returned to the pool by
        :meth:`Pool.release()`.  The function is supposed
        to reset any changes made to the database session so that the next
        acquirer gets the connection in a well-defined state.

        The default implementation calls :meth:`Connection.reset() <\
        asyncpg.connection.Connection.reset>`, which runs the following::

            SELECT pg_advisory_unlock_all();
            CLOSE ALL;
            UNLISTEN *;
            RESET ALL;

        The exact reset query is determined by detected server capabilities,
        and a custom *reset* implementation can obtain the default query
        by calling :meth:`Connection.get_reset_query() <\
        asyncpg.connection.Connection.get_reset_query>`.

    :param loop:
        An asyncio event loop instance.  If ``None``, the default
        event loop will be used.

    :return: An instance of :class:`~asyncpg.pool.Pool`.

    .. versionchanged:: 0.10.0
       An :exc:`~asyncpg.exceptions.InterfaceError` will be raised on any
       attempted operation on a released connection.

    .. versionchanged:: 0.13.0
       An :exc:`~asyncpg.exceptions.InterfaceError` will be raised on any
       attempted operation on a prepared statement or a cursor created
       on a connection that has been released to the pool.

    .. versionchanged:: 0.13.0
       An :exc:`~asyncpg.exceptions.InterfaceWarning` will be produced
       if there are any active listeners (added via
       :meth:`Connection.add_listener()
       <asyncpg.connection.Connection.add_listener>`
       or :meth:`Connection.add_log_listener()
       <asyncpg.connection.Connection.add_log_listener>`) present on the
       connection at the moment of its release to the pool.

    .. versionchanged:: 0.22.0
       Added the *record_class* parameter.

    .. versionchanged:: 0.30.0
       Added the *connect* and *reset* parameters.
    """
    return Pool(
        dsn,
        connection_class=connection_class,
        record_class=record_class,
        min_size=min_size,
        max_size=max_size,
        max_queries=max_queries,
        loop=loop,
        connect=connect,
        setup=setup,
        init=init,
        reset=reset,
        max_inactive_connection_lifetime=max_inactive_connection_lifetime,
        **connect_kwargs,
    )<|MERGE_RESOLUTION|>--- conflicted
+++ resolved
@@ -574,16 +574,12 @@
 
         return con
 
-<<<<<<< HEAD
-    async def execute(self, query: str, *args, timeout: Optional[float] = None) -> str:
-=======
     async def execute(
         self,
         query: str,
         *args,
-        timeout: Optional[float]=None,
+        timeout: Optional[float] = None,
     ) -> str:
->>>>>>> 5b14653e
         """Execute an SQL command (or commands).
 
         Pool performs this operation using one of its connections.  Other than
@@ -595,9 +591,6 @@
         async with self.acquire() as con:
             return await con.execute(query, *args, timeout=timeout)
 
-<<<<<<< HEAD
-    async def executemany(self, command: str, args, *, timeout: Optional[float] = None):
-=======
     async def executemany(
         self,
         command: str,
@@ -605,7 +598,6 @@
         *,
         timeout: Optional[float]=None,
     ):
->>>>>>> 5b14653e
         """Execute an SQL *command* for each sequence of arguments in *args*.
 
         Pool performs this operation using one of its connections.  Other than
