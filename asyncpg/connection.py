--- conflicted
+++ resolved
@@ -1840,13 +1840,9 @@
                   connection_class=Connection,
                   record_class=protocol.Record,
                   server_settings=None,
-<<<<<<< HEAD
+                  target_session_attrs=None,
                   query_logging=False):
-    """A coroutine to establish a connection to a PostgreSQL server.
-=======
-                  target_session_attrs=None):
     r"""A coroutine to establish a connection to a PostgreSQL server.
->>>>>>> 83c11595
 
     The connection parameters may be specified either as a connection
     URI in *dsn*, or as specific keyword arguments, or both.
@@ -2056,11 +2052,6 @@
         this connection object.  Must be a subclass of
         :class:`~asyncpg.Record`.
 
-<<<<<<< HEAD
-    :param bool query_logging:
-        If set, a logger named `asyncpg.query` will be created and used for
-        query and query argument logging.
-=======
     :param SessionAttribute target_session_attrs:
         If specified, check that the host has the correct attribute.
         Can be one of:
@@ -2076,7 +2067,10 @@
         If not specified will try to use PGTARGETSESSIONATTRS
         from the environment.
         Defaults to "any" if no value is set.
->>>>>>> 83c11595
+
+    :param bool query_logging:
+        If set, a logger named `asyncpg.query` will be created and used for
+        query and query argument logging.
 
     :return: A :class:`~asyncpg.connection.Connection` instance.
 
@@ -2184,11 +2178,8 @@
         statement_cache_size=statement_cache_size,
         max_cached_statement_lifetime=max_cached_statement_lifetime,
         max_cacheable_statement_size=max_cacheable_statement_size,
-<<<<<<< HEAD
+        target_session_attrs=target_session_attrs,
         query_logging=query_logging
-=======
-        target_session_attrs=target_session_attrs
->>>>>>> 83c11595
     )
 
 
